$ fq
exitcode: 2
stderr:
Usage: fq [OPTIONS] [--] [EXPR] [FILE...]
$ fq -h
fq - jq for binary formats
Tool, language and decoders for inspecting binary data.
For more information see https://github.com/wader/fq

Usage: fq [OPTIONS] [--] [EXPR] [FILE...]

--arg NAME VALUE         Set variable $NAME to string VALUE
--argjson NAME JSON      Set variable $NAME to JSON
--color-output,-C        Force color output
--compact-output,-c      Compact output
--decode,-d NAME         Decode format (probe)
--decode-file NAME PATH  Set variable $NAME to decode of file
--formats                Show supported formats
--from-file,-f PATH      Read EXPR from file
--help,-h                Show help
--include-path,-L PATH   Include search path
--join-output,-j         No newline between outputs
--monochrome-output,-M   Force monochrome output
--null-input,-n          Null input (use input/0 and inputs/0 to read input)
--null-output,-0         Null byte between outputs
--option,-o KEY=VALUE    Set option, eg: color=true (use options/0 to see all options)
--raw-file NAME PATH     Set variable $NAME to string content of file
--raw-input,-R           Read raw input strings (don't decode)
--raw-output,-r          Raw string output (without quotes)
--repl,-i                Interactive REPL
--slurp,-s               Read (slurp) all inputs into an array
--version,-v             Show version
$ fq -i
null> ^D
$ fq -i . /test.mp3
mp3> ^D
$ fq -n
null
$ fq -ni
null> ^D
$ fq -n 123
123
$ fq -ni 123
number> ^D
$ fq -n "[1,2,3]"
[
  1,
  2,
  3
]
$ fq -nc "[1,2,3]"
[1,2,3]
$ fq --formats
aac_frame            Advanced Audio Coding frame
adts                 Audio Data Transport Stream
adts_frame           Audio Data Transport Stream frame
apev2                APEv2 metadata tag
ar                   Unix archive
av1_ccr              AV1 Codec Configuration Record
av1_frame            AV1 frame
av1_obu              AV1 Open Bitstream Unit
avc_annexb           H.264/AVC Annex B
avc_au               H.264/AVC Access Unit
avc_dcr              H.264/AVC Decoder Configuration Record
avc_nalu             H.264/AVC Network Access Layer Unit
avc_pps              H.264/AVC Picture Parameter Set
avc_sei              H.264/AVC Supplemental Enhancement Information
avc_sps              H.264/AVC Sequence Parameter Set
<<<<<<< HEAD
avro_ocf             Avro object container file
=======
bencode              BitTorrent bencoding
bsd_loopback_frame   BSD loopback frame
bson                 Binary JSON
>>>>>>> 8092151e
bzip2                bzip2 compression
cbor                 Concise Binary Object Representation
dns                  DNS packet
dns_tcp              DNS packet (TCP)
elf                  Executable and Linkable Format
ether8023_frame      Ethernet 802.3 frame
exif                 Exchangeable Image File Format
flac                 Free Lossless Audio Codec file
flac_frame           FLAC frame
flac_metadatablock   FLAC metadatablock
flac_metadatablocks  FLAC metadatablocks
flac_picture         FLAC metadatablock picture
flac_streaminfo      FLAC streaminfo
gif                  Graphics Interchange Format
gzip                 gzip compression
hevc_annexb          H.265/HEVC Annex B
hevc_au              H.265/HEVC Access Unit
hevc_dcr             H.265/HEVC Decoder Configuration Record
hevc_nalu            H.265/HEVC Network Access Layer Unit
icc_profile          International Color Consortium profile
icmp                 Internet Control Message Protocol
id3v1                ID3v1 metadata
id3v11               ID3v1.1 metadata
id3v2                ID3v2 metadata
ipv4_packet          Internet protocol v4 packet
jpeg                 Joint Photographic Experts Group file
json                 JSON
matroska             Matroska file
mp3                  MP3 file
mp3_frame            MPEG audio layer 3 frame
mp4                  MPEG-4 file and similar
mpeg_asc             MPEG-4 Audio Specific Config
mpeg_es              MPEG Elementary Stream
mpeg_pes             MPEG Packetized elementary stream
mpeg_pes_packet      MPEG Packetized elementary stream packet
mpeg_spu             Sub Picture Unit (DVD subtitle)
mpeg_ts              MPEG Transport Stream
msgpack              MessagePack
ogg                  OGG file
ogg_page             OGG page
opus_packet          Opus packet
pcap                 PCAP packet capture
pcapng               PCAPNG packet capture
png                  Portable Network Graphics file
protobuf             Protobuf
protobuf_widevine    Widevine protobuf
pssh_playready       PlayReady PSSH
raw                  Raw bits
sll2_packet          Linux cooked capture encapsulation v2
sll_packet           Linux cooked capture encapsulation
tar                  Tar archive
tcp_segment          Transmission control protocol segment
tiff                 Tag Image File Format
udp_datagram         User datagram protocol
vorbis_comment       Vorbis comment
vorbis_packet        Vorbis packet
vp8_frame            VP8 frame
vp9_cfm              VP9 Codec Feature Metadata
vp9_frame            VP9 frame
vpx_ccr              VPX Codec Configuration Record
wav                  WAV file
webp                 WebP image
xing                 Xing header
zip                  ZIP archive
$ fq -X
exitcode: 2
stderr:
error: -X: no such argument
$ fq --X
exitcode: 2
stderr:
error: --X: no such argument
$ fq -.
exitcode: 2
stderr:
error: -.: no such argument<|MERGE_RESOLUTION|>--- conflicted
+++ resolved
@@ -66,13 +66,10 @@
 avc_pps              H.264/AVC Picture Parameter Set
 avc_sei              H.264/AVC Supplemental Enhancement Information
 avc_sps              H.264/AVC Sequence Parameter Set
-<<<<<<< HEAD
 avro_ocf             Avro object container file
-=======
 bencode              BitTorrent bencoding
 bsd_loopback_frame   BSD loopback frame
 bson                 Binary JSON
->>>>>>> 8092151e
 bzip2                bzip2 compression
 cbor                 Concise Binary Object Representation
 dns                  DNS packet
